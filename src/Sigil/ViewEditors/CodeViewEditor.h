--- conflicted
+++ resolved
@@ -223,9 +223,6 @@
      */
     void SetDelayedCursorScreenCenteringRequired();
 
-<<<<<<< HEAD
-    void SetBackToLinkAllowed(bool allowed);
-
     // inherited
     QList< ViewEditor::ElementIndex > GetCaretLocation(); 
 
@@ -235,10 +232,6 @@
     // inherited
     bool ExecuteCaretUpdate();
     	
-=======
-    void RestoreCaretLocation();
-
->>>>>>> 65a4abbc
 signals:
 
     /**
@@ -448,11 +441,6 @@
     bool AddSpellCheckContextMenu(QMenu *menu);
 
     bool CreateMenuEntries(QMenu *parent_menu, QAction *topAction, QStandardItem *item);
-
-<<<<<<< HEAD
-    void AddOpenLinkContextMenu(QMenu *menu);
-
-    void AddIndexContextMenu(QMenu *menu);
 
     /**
      * An element on the stack when searching for 
@@ -501,8 +489,6 @@
      */
     boost::tuple< int, int > ConvertHierarchyToCaretMove( const QList< ViewEditor::ElementIndex > &hierarchy ) const;
 
-=======
->>>>>>> 65a4abbc
 
     ///////////////////////////////
     // PRIVATE MEMBER VARIABLES
