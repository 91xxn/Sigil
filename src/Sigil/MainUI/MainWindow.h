/************************************************************************
**
**  Copyright (C) 2012 John Schember <john@nachtimwald.com>
**  Copyright (C) 2012 Dave Heiland
**  Copyright (C) 2009, 2010, 2011  Strahinja Markovic  <strahinja.markovic@gmail.com>
**
**  This file is part of Sigil.
**
**  Sigil is free software: you can redistribute it and/or modify
**  it under the terms of the GNU General Public License as published by
**  the Free Software Foundation, either version 3 of the License, or
**  (at your option) any later version.
**
**  Sigil is distributed in the hope that it will be useful,
**  but WITHOUT ANY WARRANTY; without even the implied warranty of
**  MERCHANTABILITY or FITNESS FOR A PARTICULAR PURPOSE.  See the
**  GNU General Public License for more details.
**
**  You should have received a copy of the GNU General Public License
**  along with Sigil.  If not, see <http://www.gnu.org/licenses/>.
**
*************************************************************************/

#pragma once
#ifndef SIGIL_H
#define SIGIL_H

#include <QtCore/QMutex>
#include <QtCore/QSharedPointer>
#include <QtGui/QMainWindow>

#include "ui_main.h"
#include "BookManipulation/Book.h"
#include "MainUI/NCXModel.h"
#include "Misc/SettingsStore.h"
#include "Tabs/ContentTab.h"
#include "MiscEditors/SearchEditorModel.h"
#include "MainUI/FindReplace.h"
#include "MiscEditors/ClipboardEditorModel.h"
#include "MainUI/FindReplace.h"
#include "Dialogs/IndexEditor.h"
#include "MiscEditors/IndexEditorModel.h"

const int MAX_RECENT_FILES = 5;
const int STATUSBAR_MSG_DISPLAY_TIME = 20000;

class QComboBox;
class QLabel;
class QSignalMapper;
class QSlider;
class FindReplace;
class TabManager;
class BookBrowser;
class TableOfContents;
class ValidationResultsView;
class SearchEditor;
class ClipboardEditor;


/**
 * @mainpage
 * The conversion of all source comments to Doxygen format
 * is in progress. Some files have been converted, others have not.
 *
 * Be patient.
 */


/**
 * The main window of the application.
 * Presents the main user interface with menus, toolbars, editing panes
 * and side panes like the Book Browser.
 *
 * This window is the main entry point to all functionality.
 */
class MainWindow : public QMainWindow
{
    Q_OBJECT

public:

    /**
     * Constructor.
     *
     * @param openfilepath The path to the file that the window
     *                     should load (new file loaded if empty).
     * @param parent The window's parent object.
     * @param flags The flags used to modify window behavior.
     */
    MainWindow( const QString &openfilepath = QString(), QWidget *parent = 0, Qt::WFlags flags = 0 );

    /**
     * The book currently being edited.
     *
     * @return A shared pointer to the book.
     */
    QSharedPointer< Book > GetCurrentBook();

    /**
     * Returns a reference to the current content tab.
     *
     * @return A reference to the current content tab.
     */
    ContentTab &GetCurrentContentTab();

    /**
     * Returns a list of valid selected HTML resources
     *
     * @return List of valid selected HTML resources
     */
    QList <Resource *> GetValidSelectedHTMLResources();

    /**
     * Returns a list of all HTML resources in book browser order
     *
     * @return List of all HTML resources in book browser order
     */
    QList <Resource *> GetAllHTMLResources();


    /**
     * Select resources in the Book Browser
     *
     */
    void SelectResources(QList<Resource *> resources);

    /**
     * Describes the type of the View mode
     * currently used in the tab.
     */
    enum ViewState
    {
        ViewState_Unknown,     /**< Default non view that we don't know what it is */
        ViewState_BookView,    /**< The WYSIWYG view. */
        ViewState_PreviewView, /**< Preview the rendered XHTML. */
        ViewState_CodeView,    /**< The XHTML code editing view. */
        ViewState_RawView,     /**< The view for editing non-XHTML related resources. */
        ViewState_StaticView   /**< The static view for non-editable content. */
    };

    /**
     * Returns the status bar mutex used to protect
     * write access to the MainWindow's status bar.
     *
     * @return The status bar mutex.
     */
    QMutex& GetStatusBarMutex();

    /**
     * Shows a message on the status bar of the current MainWindow.
     *
     * @param message The message to display.
     * @param millisecond_duration The millisecond duration during
     *                             which the message should be displayed.
     *
     * @note This function is thread-safe.
     */
    static void ShowMessageOnCurrentStatusBar( const QString &message,
                                               int millisecond_duration = STATUSBAR_MSG_DISPLAY_TIME );

    /**
     * Returns the current view state.
     *
     * @return The current view state.
     */
    MainWindow::ViewState GetViewState();

    /**
     * Sets the current state to CodeView or SplitView CodeView
     * depending on whether view was split view already
     */
    void AnyCodeView();

    bool CloseAllTabs();

    void SaveTabData();

    SearchEditorModel* GetSearchEditorModel();

    ClipboardEditorModel* GetClipboardEditorModel();

public slots:
    void OpenFilename( QString filename );

    /**
     * Opens the specified resource in the specified view state.
     *
     * @param resource The resource to open.
     * @param view_state The state the resource should be opened in.
     */
    void OpenResource( Resource& resource,
                       bool precede_current_tab = false,
                       const QUrl &fragment = QUrl(),
                       MainWindow::ViewState view_state = MainWindow::ViewState_Unknown,
                       int line_to_scroll_to = -1,
                       int position_to_scroll_to = -1);

    void OpenCodeResource(Resource& resource, int position_to_scroll_to);

    void CreateIndex();

    void OpenExternalUrl(const QUrl &url);

signals:
    void SettingsChanged();

protected:

    /**
     * Overrides the closeEvent handler so we can check
     * for saved status before actually closing.
     *
     * @param event The close event.
     */
    void closeEvent( QCloseEvent *event );

private slots:

    /**
     * Implements New action functionality.
     */
    void New();

    /**
     * Implements Open action functionality.
     */
    void Open();

    /**
     * Implements Open recent file action functionality.
     */
    void OpenRecentFile();

    /**
     * Implements Save action functionality.
     */
    bool Save();

    /**
     * Implements Save As action functionality.
     */
    bool SaveAs();

    /**
     * Implements Find action functionality.
     */
    void Find();

    /**
     * Implements Go To Line action functionality.
     */
    void GoToLine();

    /**
     * Implements Zoom In action functionality.
     */
    void ZoomIn();

    /**
     * Implements Zoom Out action functionality.
     */
    void ZoomOut();

    /**
     * Implements Zoom Reset action functionality.
     */
    void ZoomReset();

    void IndexEditorDialog(IndexEditorModel::indexEntry* index_entry = NULL);

    void ViewClassesUsedInHTML();

    void ViewAllHTML();

    void ViewAllImages();

    /**
     * Implements Insert image action functionality.
     */
    void InsertImage();

    /**
     * Implements the set BookView functionality.
     */
    void BookView();

    /**
     * Implements the set SplitView functionality.
     */
    void SplitView();

    /**
     * Implements the set CodeView functionality.
     */
    void CodeView();

    /**
     * Implements Meta Editor action functionality.
     */
    void MetaEditorDialog();

    /**
     * Implements Search Editor Dialog functionality.
     */
    void SearchEditorDialog(SearchEditorModel::searchEntry* search_entry = NULL);

    void ClipboardEditorDialog(ClipboardEditorModel::clipEntry* clip_entry = NULL);

    /**
     * Implements Tutorials action functionality.
     */
    void Tutorials();

    /**
     * Implements User Guide action functionality.
     */
    void UserGuide();

    /**
     * Implements Frequently Asked Questions action functionality.
     */
    void FrequentlyAskedQuestions();

    /**
     * Implements Donate action functionality.
     */
    void Donate();

    /**
     * Implements Report An Issue action functionality.
     */
    void ReportAnIssue();

    /**
     * Implements Sigil Dev Blog action functionality.
     */
    void SigilDevBlog();

    /**
     * Implements About action functionality.
     */
    void AboutDialog();

    /**
     * Implementes Preferences action functionality.
     */
    void PreferencesDialog();

    /**
     * Implements Validate Epub action functionality.
     */
    void ValidateEpub();

    /**
     * Disconnects all signals to the old tab
     * and reconnects them to the new tab when the
     * current tab is changed.
     *
     * @old_tab The tab that was previously in use.
     * @new_tab The tab that is becoming current.
     */
    void ChangeSignalsWhenTabChanges( ContentTab* old_tab, ContentTab* new_tab );

    /**
     * Updates the toolbars/menus based on current state
     * and updates the tab state if requested
     */
    bool UpdateViewState(bool set_tab_state = true);

    /**
     * Updates the toolbars based on current tab state and changes.
     */
    void UpdateUIOnTabChanges();

    /**
     * Updates the menus based on the number of tabs open.
     */
    void UpdateUIOnTabCountChange();

    /**
     * Performs needed changes when the user switches tabs.
     */
    void UpdateUiWhenTabsSwitch();

    /**
     * Set initial state for actions in Book View
     */
    void SetStateActionsBookView();

    /**
     * Set initial state for actions in Split View
     */
    void SetStateActionsSplitView();

    /**
     * Set initial state for actions in Code View
     */
    void SetStateActionsCodeView();

    /**
     * Set initial state for actions in Raw View
     */
    void SetStateActionsRawView();

    /**
     * Set initial state for actions in Static View
     * (everything dead, used for viewing images etc.)
     */
    void SetStateActionsStaticView();

    /**
     * Updates the cursor postion label to refelect the position of the
     * cursor within the text.
     *
     * Use a negative value to to denote an unknown or invalid value.
     *
     * @param line The line the currsor is currently at.
     * @param column The column within the line that the cursor is currently at.
     */
    void UpdateCursorPositionLabel( int line, int column );

    /**
     * Zooms the current view with the new zoom slider value.
     *
     * @param slider_value The new value from the zoom slider.
     */
    void SliderZoom( int slider_value );

    /**
     * Updates the zoom controls by reading the current
     * zoom factor from the View. Needed on View changeover.
     */
    void UpdateZoomControls();

    /**
     * Updates the zoom slider to reflect the new zoom factor.
     *
     * @new_zoom_factor The new zoom factor.
     */
    void UpdateZoomSlider( float new_zoom_factor );

    /**
     * Updates the zoom label to reflect the state of the zoom slider.
     * This is needed so the user can see to what zoom value the slider
     * is being dragged to.
     *
     * @param slider_value The new value from the zoom slider.
     */
    void UpdateZoomLabel( int slider_value );

    /**
     * Updates the zoom label to reflect the new zoom factor.
     */
    void UpdateZoomLabel( float new_zoom_factor );

    /**
     * Creates a new tab from the chapter splitting operation.
     *
     * @param content The content of the "old" tab/resource.
     * @param originating_resource  The original resource from which the content
     *                              was extracted to create the "old" tab/resource.
     * @see FlowTab::SplitChapter, FlowTab::OldTabRequest,
     *      BookViewEditor::SplitChapter, Book::CreateChapterBreakOriginalResource
     */
    void CreateChapterBreakOldTab( QString content, HTMLResource& originating_resource );


    /**
     * Updates the selection/highlight in the Book Browser to the resource in the current tab
     *
     * @see BookBrowser::UpdateSelection
     */
    void UpdateBrowserSelectionToTab();

    /**
     * Creates new chapters/XHTML documents.
     *
     * @param new_chapters The contents of the new chapters.
     * @param originating_resource The original HTML chapter that chapters
     * will be created after.
     * @see Book::CreateNewChapters
     */
    void CreateNewChapters( QStringList new_chapters, HTMLResource &originalResource );

    /**
     * Sets the new state of the option that controls
     * whether to check or auto fix well-formed wrrors.
     *
     * @param new_state The new state of the option.
     */
    void SetCheckWellFormedErrors( bool new_state );

    /**
     * Sets the view state of the current tab to the saved state
     */
    void SetTabViewState();

    void MergeResources(QList <Resource *> resources);

    void LinkStylesheetsToResources(QList <Resource *> resources);

    void InsertImages(QStringList selected_images);

    /**
     * Return a map of stylesheets included/excluded for all given resources
     */
    QList< std::pair<QString, bool> > GetStylesheetsMap( QList<Resource *> resources );

    /**
     * Return the list of stylesheets linked to the given resource
     */
    QStringList GetStylesheetsAlreadyLinked( Resource *resource );

    QList<Resource*> GetTabResources();

    void RemoveResources();

    void GenerateToc();
    void GenerateInlineToc(NCXModel::NCXEntry ncx_root_entry);

    void setCleanLevel(int level, bool store=true);

    void ToggleViewState();

private:

    /**
     * Reads all the stored application settings like
     * window position, geometry etc.
     */
    void ReadSettings();

    /**
     * Writes all the stored application settings like
     * window position, geometry etc.
     */
    void WriteSettings();

    /**
     * Gets called on possible saves and asks the user
     * does he want to save.
     * If the user chooses SAVE, we save and continue
     * If the user chooses DISCARD, we don't save and continue
     * If the user chooses CANCEL, we don't save and stop what we were doing
     *
     * @return \c true if we are allowed to proceed with the current operation.
     */
    bool MaybeSaveDialogSaysProceed();

    /**
     * Makes the provided book the current one.
     *
     * @param new_book The new book for editing.
     */
    void SetNewBook( QSharedPointer< Book > new_book );

    /**
     * Creates a new, empty book and replaces
     * the current one with it.
     */
    void CreateNewBook();

    /**
     * Loads a book from the file specified.
     *
     * @param fullfilepath The path to the file to load.
     */
    void LoadFile( const QString &fullfilepath );

    /**
     * Saves the current book to the file specified.
     *
     * @param fullfilepath The path to save to.
     */
    bool SaveFile( const QString &fullfilepath );

    /**
     * Performs zoom operations in the views using the default
     * zoom step. Setting zoom_in to \c true zooms the views *in*,
     * and a setting of \c false zooms them *out*. The zoom value
     * is first wrapped to the nearest zoom step (relative to the zoom direction).
     *
     * @param zoom_in If \c true, zooming in. Otherwise zooming out.
     */
    void ZoomByStep( bool zoom_in );

    /**
     * Sets the provided zoom factor on the active view editor.
     * Valid values are between ZOOM_MAX and ZOOM_MIN, others are ignored.
     *
     * @param new_zoom_factor The new zoom factor for the view.
     */
    void ZoomByFactor( float new_zoom_factor );

    /**
     * Converts a zoom factor to a value in the zoom slider range.
     *
     * @param zoom_factor The zoom factor being converted.
     * @return The converted slider range value.
     */
    static int ZoomFactorToSliderRange( float zoom_factor );

    /**
     * Converts a value in the zoom slider range to a zoom factor.
     *
     * @param slider_range_value The slider range value being converted.
     * @return The converted zoom factor value.
     */
    static float SliderRangeToZoomFactor( int slider_range_value );

    /**
     * Returns a map with keys being extensions of file types
     * we can load, and the values being filters for use in file dialogs.
     *
     * @return The load dialog filters.
     */
    static const QMap< QString, QString > GetLoadFiltersMap();

    /**
     * Returns a map with keys being extensions of file types
     * we can save, and the values being filters for use in file dialogs.
     *
     * @return The save dialog filters.
     */
    static const QMap< QString, QString > GetSaveFiltersMap();

    /**
     * Returns the currently active MainWindow.
     *
     * @return The currently active MainWindow.
     */
    static MainWindow& GetCurrentMainWindow();

    /**
     * Sets the current file in the window title and also
     * updates the recent files list.
     *
     * @param fullfilepath The path to the currently edited file.
     */
    void UpdateUiWithCurrentFile( const QString &fullfilepath );

    /**
     * Selects the appropriate entry in the heading combo box 
     * based on the provided name of the element.
     *
     * @param element_name The name of the currently selected element.
     */
    void SelectEntryOnHeadingToolbar( const QString &element_name );

    /**
     * Creates and adds the recent files actions 
     * to the File menu.
     */
    void CreateRecentFilesActions();

    /**
     * Updates the recent files actions when the
     * list of files to be listed has changed.
     */
    void UpdateRecentFileActions();

    /**
     * Performs specific changes based on the OS platform.
     */
    void PlatformSpecificTweaks();

    /**
     * Extends the UI with extra widgets and tweaks.
     * Qt Designer is not able to create all the widgets
     * we want in the MainWindow, so we use this function
     * to extend the UI created by the Designer.
     */
    void ExtendUI();

    /**
     * Extends all the icons with 16px versions.
     * The prevents the use of automatic, blurry, scaled
     * down versions that Qt creates.
     */
    void ExtendIconSizes();

    /**
     * Loads the initial file provided to the MainWindow on creation.
     * If a file was provided to be loaded with this main window instance,
     * that file is loaded; if not, or it can't be opened, an empty file
     * is loaded.
     *
     * @param openfilepath The path to the file to load. Can be empty.
     */
    void LoadInitialFile( const QString &openfilepath );

    /**
     * Connects all the required signals to their slots.
     */
    void ConnectSignalsToSlots();

    /**
     * Connects all the UI signals to the provided tab.
     *
     * @param tab The tab to connect the signals.
     */
    void MakeTabConnections( ContentTab *tab );

    /**
     * Disconnects all the UI signals from the provided tab.
     *
     * @param tab The tab from which to disconnect the signals.
     */
    void BreakTabConnections( ContentTab *tab );

    /**
     * Sets the view state of the current tab to view_state
     *
     * @param view_state - The view state to set.
     */
    void SetViewState( MainWindow::ViewState view_state );

    ///////////////////////////////
    // PRIVATE MEMBER VARIABLES
    ///////////////////////////////

    QSignalMapper *m_cleanMapper;

    /**
     * The path to the current file loaded.
     */
    QString m_CurrentFilePath;

    /**
     * The book currently being worked on.
     */
    QSharedPointer< Book > m_Book;

    /**
     * The last folder from which the user opened or saved a file.
     */
    QString m_LastFolderOpen;

    /**
     * The last image selected from Insert Image, per book
     */
    QString m_LastInsertedImage;

    /**
     * The list of full filepaths
     * for the last MAX_RECENT_FILES files.
     * \c static because on Mac we have many MainWindows
     */
    static QStringList s_RecentFiles;

    /**
     * Protects the status bar showMessage() func
     * from being called from several threads at once.
     */
    QMutex m_StatusBarMutex;

    /**
     * Array of recent files actions that are in the File menu.
     */
    QAction *m_RecentFileActions[ MAX_RECENT_FILES ];

    /**
     * The tab managing object.
     */
    TabManager &m_TabManager;

    /**
     * The Book Browser pane that lists all the files in the book.
     */
    BookBrowser *m_BookBrowser;

    /**
     * The find / replace widget.
     */

    FindReplace *m_FindReplace;

    /**
     * The Table of Contents pane that displays a rendered view of the NCX.
     */
    TableOfContents *m_TableOfContents;

    /**
     * The Validation Results pane that lists all the validation problems.
     */
    ValidationResultsView *m_ValidationResultsView;

    /**
     * The lable that displays the cursor position.
     * Line and column.
     */
    QLabel *m_lbCursorPosition;

    /**
     * The slider which the user can use to zoom.
     */
    QSlider *m_slZoomSlider;

    /**
     * The label that displays the current zoom factor.
     */
    QLabel *m_lbZoomLabel;

    /**
     * A map with keys being extensions of file types
     * we can load, and the values being filters for use in file dialogs.
     */
    const QMap< QString, QString > c_SaveFilters;

    /**
     * A map with keys being extensions of file types
     * we can save, and the values being filters for use in file dialogs.
     */
    const QMap< QString, QString > c_LoadFilters;

    /**
     * Holds the state of wheter the user wants to be informed
     * about well-formed errors or if they should be auto fixed.
     */
    bool m_CheckWellFormedErrors;

    /**
     * Holds the view state for new/switched tabs
     */
    MainWindow::ViewState m_ViewState;

    /**
     * The headings drop-down combo box.
     */
    QComboBox *m_cbHeadings;

    /**
     * Collects signals and sends specific paramerts to the connected slots.
     */
    QSignalMapper *m_headingMapper;

    /**
     * The Search Manager dialog
     */
    SearchEditor *m_SearchEditor;

    /**
     * The storage for SearchEditor
     */
    SearchEditorModel *m_SearchEditorModel;

    ClipboardEditor *m_ClipboardEditor;

    IndexEditor *m_IndexEditor;

    /**
     * Holds all the widgets Qt Designer created for us.
     */
    Ui::MainWindow ui;
<<<<<<< HEAD

    /**
     * Collects signals and sends specific paramerts to the connected slots.
     */
    QSignalMapper *m_headingMapper;
=======
>>>>>>> dbcdce50
};

#endif // SIGIL_H

<|MERGE_RESOLUTION|>--- conflicted
+++ resolved
@@ -852,14 +852,6 @@
      * Holds all the widgets Qt Designer created for us.
      */
     Ui::MainWindow ui;
-<<<<<<< HEAD
-
-    /**
-     * Collects signals and sends specific paramerts to the connected slots.
-     */
-    QSignalMapper *m_headingMapper;
-=======
->>>>>>> dbcdce50
 };
 
 #endif // SIGIL_H
